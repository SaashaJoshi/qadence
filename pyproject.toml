[build-system]
requires = ["hatchling"]
build-backend = "hatchling.build"

[project]
name = "qadence"
description = "Pasqal interface for circuit-based quantum computing SDKs"
readme = "README.md"
authors = [
    { name = "Aleksander Wennersteen", email = "aleksander.wennersteen@pasqal.com" },
    { name = "Gert-Jan Both", email = "gert-jan.both@pasqal.com" },
    { name = "Niklas Heim", email = "niklas.heim@pasqal.com" },
    { name = "Mario Dagrada", email = "mario.dagrada@pasqal.com" },
    { name = "Vincent Elfving", email = "vincent.elfving@pasqal.com" },
    { name = "Dominik Seitz", email = "dominik.seitz@pasqal.com" },
    { name = "Roland Guichard", email = "roland.guichard@pasqal.com" },
    { name = "Joao P. Moutinho", email = "joao.moutinho@pasqal.com"},
    { name = "Vytautas Abramavicius", email = "vytautas.abramavicius@pasqal.com" },
    { name = "Gergana Velikova", email = "gergana.velikova@pasqal.com" },
    { name = "Eduardo Maschio", email = "eduardo.maschio@pasqal.com" },
]
requires-python = ">=3.9,<3.13"
license = {text = "Apache 2.0"}
<<<<<<< HEAD
version = "1.6.0"
=======
version = "1.5.1"
>>>>>>> 17bdfd87
classifiers=[
    "License :: OSI Approved :: Apache Software License",
    "Programming Language :: Python",
    "Programming Language :: Python :: 3",
    "Programming Language :: Python :: 3.9",
    "Programming Language :: Python :: 3.10",
    "Programming Language :: Python :: 3.11",
    "Programming Language :: Python :: Implementation :: CPython",
    "Programming Language :: Python :: Implementation :: PyPy",
]
dependencies = [
    "numpy",
    "torch",
    "openfermion",
    "sympytorch>=0.1.2",
    "rich",
    "tensorboard>=2.12.0",
    "deepdiff",
    "jsonschema",
    "nevergrad",
    "scipy",
    "pyqtorch==1.1.0",
    "matplotlib",
    "Arpeggio==2.0.2",
]

[tool.hatch.metadata]
allow-direct-references = true
allow-ambiguous-features = true

[project.optional-dependencies]
pulser = ["pulser>=v0.15.2", "pasqal-cloud>=0.3.5"]
braket = ["amazon-braket-sdk==1.71.0"]
visualization = [
  "graphviz",
  # FIXME: will be needed once we support latex labels
  # "latex2svg @ git+https://github.com/Moonbase59/latex2svg.git#egg=latex2svg",
  # "scour",
]
horqrux = [
    "horqrux==0.6.0",
    "jax",
    "flax",
    "optax",
    "jaxopt",
    "einops",
    "sympy2jax"]
protocols = ["qadence-protocols"]
libs = ["qadence-libs"]
all = [
  "pulser>=0.15.2",
  "amazon-braket-sdk==1.71.0",
  "graphviz",
  "protocols",
  "libs",
  # FIXME: will be needed once we support latex labels
  # "latex2svg @ git+https://github.com/Moonbase59/latex2svg.git#egg=latex2svg",
  # "scour",
]

[tool.hatch.envs.default]
dependencies = [
  "flaky",
  "hypothesis",
  "pytest",
  "pytest-cov",
  "pytest-mypy",
  "pytest-xdist",
  "ipykernel",
  "pre-commit",
  "black",
  "isort",
  "ruff",
  "pydocstringformatter",
]
features = ["pulser", "braket","visualization", "horqrux"]

[tool.hatch.envs.default.scripts]
test = "pytest -n auto --cov-report lcov --cov-config=pyproject.toml --cov=qadence --cov=tests --ignore=./tests/test_examples.py {args}"
test-examples = "pytest ./tests/test_examples.py {args}"
no-cov = "cov --no-cov {args}"
test-docs = "mkdocs build --clean --strict"
test-all = "pytest -n auto {args}  && mkdocs build --clean --strict"

[tool.pytest.ini_options]
markers = [
  "slow: marks tests as slow (deselect with '-m \"not slow\"')",
]
testpaths = ["tests"]
addopts = """-vvv"""
xfail_strict = true
filterwarnings = [
  "ignore:Call to deprecated create function FieldDescriptor",
  "ignore:Call to deprecated create function Descriptor",
  "ignore:Call to deprecated create function EnumDescriptor",
  "ignore:Call to deprecated create function EnumValueDescriptor",
  "ignore:Call to deprecated create function FileDescriptor",
  "ignore:Call to deprecated create function OneofDescriptor",
  "ignore:distutils Version classes are deprecated.",
  "ignore::DeprecationWarning"
]


[tool.hatch.envs.docs]
dependencies = [
  "mkdocs",
  "mkdocs-material",
  "mkdocstrings",
  "mkdocstrings-python",
  "mkdocs-section-index",
  "mkdocs-exclude",
  "markdown-exec",
  "mike",
]
features = ["pulser", "braket", "horqrux", "visualization"]

[tool.hatch.envs.docs.scripts]
build = "mkdocs build --clean --strict"
serve = "mkdocs serve --dev-addr localhost:8000"

[[tool.hatch.envs.test.matrix]]
python = ["39", "310"]

[tool.hatch.envs.tests]
features = ["all"]

[tool.hatch.build.targets.sdist]
exclude = [
  "/.gitignore",
  "/.gitlab-ci-yml",
  "/.pre-commit-config.yml",
  "/tests",
  "/docs",
  "/examples",
]

[tool.hatch.build.targets.wheel]
packages = ["qadence"]

[tool.coverage.run]
branch = true
parallel = true

[tool.coverage.report]
exclude_lines = [
  "no cov",
  "if __name__ == .__main__.:",
  "if TYPE_CHECKING:",
]

[tool.ruff]
select = ["E", "F", "I", "Q"]
extend-ignore = ["F841","F403"]
line-length = 100

[tool.ruff.isort]
required-imports = ["from __future__ import annotations"]

[tool.ruff.per-file-ignores]
"__init__.py" = ["F401"]
"qadence/operations/primitive.py" = ["E742"]  # Avoid ambiguous class name warning for identity.
"qadence/backends/horqrux/convert_ops.py" = ["E741"]  # Avoid ambiguous class name warning for 0.

[tool.ruff.mccabe]
max-complexity = 15

[tool.ruff.flake8-quotes]
docstring-quotes = "double"

[tool.black]
line-length = 100
include = '\.pyi?$'
exclude = '''
/(
    \.git
  | \.hg
  | \.mypy_cache
  | \.tox
  | \.venv
  | _build
  | buck-out
  | build
  | dist
)/
'''

[tool.mypy]
python_version = "3.10"
warn_return_any = true
warn_unused_configs = true
disallow_untyped_defs = true
no_implicit_optional = false
ignore_missing_imports = true<|MERGE_RESOLUTION|>--- conflicted
+++ resolved
@@ -21,11 +21,7 @@
 ]
 requires-python = ">=3.9,<3.13"
 license = {text = "Apache 2.0"}
-<<<<<<< HEAD
 version = "1.6.0"
-=======
-version = "1.5.1"
->>>>>>> 17bdfd87
 classifiers=[
     "License :: OSI Approved :: Apache Software License",
     "Programming Language :: Python",
