--- conflicted
+++ resolved
@@ -20,9 +20,9 @@
     container:
       image: pasqalofficial/qadence_fast:latest
     steps:
-<<<<<<< HEAD
         - name: Checkout
-          uses: actions/checkout@v4
+          name: Checkout Qadence
+      uses: actions/checkout@v4
         - name: Set up Python
           uses: actions/setup-python@v4
           with:
@@ -35,23 +35,9 @@
           shell: bash
           run: |
             hatch -v run test-fast-ci -m "not slow"
-=======
-    - name: Checkout Qadence
-      uses: actions/checkout@v4
-    - name: Set up Python ${{ matrix.python-version }}
-      uses: actions/setup-python@v4
-      with:
-        python-version: ${{ matrix.python-version }}
-    - name: Install Hatch
-      run: |
-        pip install hatch
-    - name: Run fast tests
-      run: |
-        hatch -v run test -m "not slow"
     - name: Upload coverage data
       uses: actions/upload-artifact@v3
       with:
         name: "coverage-data"
         path: .coverage.*
-        if-no-files-found: ignore
->>>>>>> 34c1adb9
+        if-no-files-found: ignore