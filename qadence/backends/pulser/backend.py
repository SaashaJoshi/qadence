--- conflicted
+++ resolved
@@ -70,30 +70,6 @@
             f"Specified device of type {device_specs.type} is not supported by the pulser backend."
         )
 
-<<<<<<< HEAD
-=======
-    ########
-    # FIXME: Remove the block below in V1.5.0
-    if config.spacing is not None:
-        logger.warning(
-            "Passing register spacing in the backend configuration is deprecated. "
-            "Please pass it in the register directly, as detailed in the register tutorial."
-        )
-        # Rescales the register coordinates, as was done with the previous "spacing" argument.
-        qadence_register = qadence_register.rescale_coords(scaling=config.spacing)
-    else:
-        if qadence_register.min_distance < 4.0:
-            # Throws warning for minimum distance below 4 because the typical values used
-            # for the standard pulser device parameters is ~7-8, so this likely means the user
-            # forgot to set the spacing at register creation.
-            logger.warning(
-                "Register with distance between atoms smaller than 4µm detected. "
-                "Pulser backend no longer has a default spacing of 8µm applied to the register. "
-                "Make sure you set the desired spacing as detailed in the register tutorial."
-            )
-    ########
-
->>>>>>> 817f7c6f
     pulser_register = create_register(qadence_register)
 
     sequence = Sequence(pulser_register, device)
